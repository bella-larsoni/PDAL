/******************************************************************************
* Copyright (c) 2012, Michael P. Gerlek (mpg@flaxen.com)
*
* All rights reserved.
*
* Redistribution and use in source and binary forms, with or without
* modification, are permitted provided that the following
* conditions are met:
*
*     * Redistributions of source code must retain the above copyright
*       notice, this list of conditions and the following disclaimer.
*     * Redistributions in binary form must reproduce the above copyright
*       notice, this list of conditions and the following disclaimer in
*       the documentation and/or other materials provided
*       with the distribution.
*     * Neither the name of Hobu, Inc. or Flaxen Consulting LLC nor the
*       names of its contributors may be used to endorse or promote
*       products derived from this software without specific prior
*       written permission.
*
* THIS SOFTWARE IS PROVIDED BY THE COPYRIGHT HOLDERS AND CONTRIBUTORS
* "AS IS" AND ANY EXPRESS OR IMPLIED WARRANTIES, INCLUDING, BUT NOT
* LIMITED TO, THE IMPLIED WARRANTIES OF MERCHANTABILITY AND FITNESS
* FOR A PARTICULAR PURPOSE ARE DISCLAIMED. IN NO EVENT SHALL THE
* COPYRIGHT OWNER OR CONTRIBUTORS BE LIABLE FOR ANY DIRECT, INDIRECT,
* INCIDENTAL, SPECIAL, EXEMPLARY, OR CONSEQUENTIAL DAMAGES (INCLUDING,
* BUT NOT LIMITED TO, PROCUREMENT OF SUBSTITUTE GOODS OR SERVICES; LOSS
* OF USE, DATA, OR PROFITS; OR BUSINESS INTERRUPTION) HOWEVER CAUSED
* AND ON ANY THEORY OF LIABILITY, WHETHER IN CONTRACT, STRICT LIABILITY,
* OR TORT (INCLUDING NEGLIGENCE OR OTHERWISE) ARISING IN ANY WAY OUT
* OF THE USE OF THIS SOFTWARE, EVEN IF ADVISED OF THE POSSIBILITY
* OF SUCH DAMAGE.
****************************************************************************/

#include <pdal/pdal_internal.hpp>

#ifdef PDAL_HAVE_NITRO

// local
#include "NitfFile.hpp"

#include <pdal/drivers/nitf/Reader.hpp>
#include <pdal/StreamFactory.hpp>



namespace pdal
{
namespace drivers
{
namespace nitf
{

//
// References:
//   - NITF 2.1 standard: MIL-STD-2500C (01 May 2006)
//   - Lidar implementation profile v1.0 (2010-09-07)
//
// To be a proper lidar NITF file, the file must:
//   - have at least one Image segment ("IM")
//   - have at least one DES segment ("DE") named LIDARA
//
// You could have multiple image segments and LIDARA segments, but the
// standard doesn't seem to say anything about how you associate which
// image segment(s) with which LIDARA segment(s). We will assume only
// one image segment and only one LIDARA segment.
//
// We don't support LIDARA segments that are split into multiple DES
// segments via the DES INDEX mechanism. We also don't support wierd
// things that Nitro doesn't support: NITF 1.0, streaming segments,
// and so on.
//
// For the metadata, we store:
//    - the file header fields    --> FH.field_name
//    - the file header TREs      --> FH.TRE.tre_name
//    - the IM segment fields     --> IM:0.field_name
//    - the IM segment TREs       --> IM:0.tre_name.field_name
//    - the DES fields            --> DE:0.field_name
//    - the DES TREs              --> DE:0.field_name
//
// Note we use a ":N" syntax to indicate which segment is being used,
// so there is no ambiuity with multisegment NITFs
//
// We parse out the TRE fields for those TREs that Nitro recognizes
// (see tre_plugins.cpp).
//
// The dimensions we write out are (precisely) the LAS dimensions; we
// use the same names, so as not to require upstream stgaes to
// understand both LAS dimension names and NITF dimension names.
//

//
// BUG: we should provide an option to set the SRS of the Stage using
// the IGEOLO field.
//
// BUG: need to implement addDefaultDimensions() so it does what LAS
// does.
//
// BUG: findIMSegment() allows "None" as an image type (for now, just
// to support the autzen test input)
//


void NitfReader::initialize()
{
    NitfFile nitf(m_filename);
    nitf.open();
    nitf.getLasOffset(m_offset, m_length);
    nitf.extractMetadata(m_metadata);
    nitf.close();
    las::Reader::initialize();
}

<<<<<<< HEAD
void NitfReader::ready(PointContextRef ctx)
{
    // Initialize the LAS stuff with its own metadata node.
    MetadataNode lasNode = m_metadata.add(las::Reader::getName());
    las::Reader::ready(ctx, lasNode);
=======
#if 0
    // When combined with setting REQUIRE_LIDAR_SEGMENTS, this little
    // snippet can be used to "pretend" there is a real LAS file
    // embedded in the NITF file. (This is useful for testing the
    // metadata parsing routines on non-lidar nitf test files.)
    if (m_offset == 0 && m_length == 0)
    {
        m_filename = "./simple.las";
        m_offset = 0;
        m_length = 36437;
    }
#endif

    // Initialize the LAS stuff with its own metadata node.
    MetadataNode lasNode = m_metadata.add(las::Reader::getName());
    las::Reader::initialize(lasNode);

    return;
>>>>>>> 6b5d9eee
}

} // namespace nitf
} // namespace drivers
} // namespace pdal

#endif // PDAL_HAVE_NITRO<|MERGE_RESOLUTION|>--- conflicted
+++ resolved
@@ -111,13 +111,9 @@
     las::Reader::initialize();
 }
 
-<<<<<<< HEAD
+
 void NitfReader::ready(PointContextRef ctx)
 {
-    // Initialize the LAS stuff with its own metadata node.
-    MetadataNode lasNode = m_metadata.add(las::Reader::getName());
-    las::Reader::ready(ctx, lasNode);
-=======
 #if 0
     // When combined with setting REQUIRE_LIDAR_SEGMENTS, this little
     // snippet can be used to "pretend" there is a real LAS file
@@ -130,13 +126,9 @@
         m_length = 36437;
     }
 #endif
-
     // Initialize the LAS stuff with its own metadata node.
     MetadataNode lasNode = m_metadata.add(las::Reader::getName());
-    las::Reader::initialize(lasNode);
-
-    return;
->>>>>>> 6b5d9eee
+    las::Reader::ready(ctx, lasNode);
 }
 
 } // namespace nitf
