--- conflicted
+++ resolved
@@ -112,76 +112,19 @@
 //
 // BUG: fix the reader test that asserts 80 pieces of metadata coming out
 
-void NitfReader::initialize()
+void NitfReader::initialize(PointContext ctx)
 {
     NitfFile nitf(m_filename);
     nitf.open();
     nitf.getLasPosition(m_offset, m_length);
-    nitf.extractMetadata(getMetadataRef());
+//ABELL
+    MetadataNode m = ctx.metadata();
+    nitf.extractMetadata(m);
     nitf.close();
 
-    las::Reader::initialize();
+    las::Reader::initialize(ctx);
 }
 
-<<<<<<< HEAD
-void Reader::initialize(PointContext ctx)
-{
-    boost::uint64_t offset(0), length(0);
-
-    MetadataNode metadata = ctx.metadata();
-    metadata = metadata.addCategory(getName());
-    {
-        NitfFile nitf(m_filename);
-
-        nitf.open();
-        nitf.getLasPosition(offset, length);
-        nitf.extractMetadata(metadata);
-        nitf.close();
-    }
-
-    m_streamFactory = new FilenameSubsetStreamFactory(m_filename, offset, length);
-
-//ABELL - Huh?  Seems weird.
-//    m_lasReader = new pdal::drivers::las::Reader(m_streamFactory);
-//m_lasReader->prepare();
-//    m_lasReader->initialize();
-
-/**
-    Metadata LAS = m_lasReader->getMetadata();
-    nitf_metadata.addMetadata(LAS);
-    setCoreProperties(*m_lasReader);
-**/
-}
-
-
-Options Reader::getDefaultOptions()
-{
-    Options options;
-    return options;
-}
-
-std::vector<Dimension> Reader::getDefaultDimensions()
-{
-    std::vector<Dimension> output;
-    return output;
-}
-
-
-pdal::StageSequentialIterator* Reader::createSequentialIterator(PointBuffer& buffer) const
-{
-    return m_lasReader->createSequentialIterator(buffer);
-}
-
-pdal::StageRandomIterator* Reader::createRandomIterator(PointBuffer& buffer) const
-{
-    return m_lasReader->createRandomIterator(buffer);
-}
-
-}
-}
-} // namespaces
-#endif
-=======
 } // namespace nitf
 } // namespace drivers
 } // namespace pdal
@@ -189,4 +132,3 @@
 #else // PDAL_HAVE_GDAL
 #include <pdal/drivers/nitf/Reader.hpp>
 #endif // PDAL_HAVE_GDAL
->>>>>>> f1fa1b1f
