/******************************************************************************
* Copyright (c) 2011, Michael P. Gerlek (mpg@flaxen.com)
*
* All rights reserved.
*
* Redistribution and use in source and binary forms, with or without
* modification, are permitted provided that the following
* conditions are met:
*
*     * Redistributions of source code must retain the above copyright
*       notice, this list of conditions and the following disclaimer.
*     * Redistributions in binary form must reproduce the above copyright
*       notice, this list of conditions and the following disclaimer in
*       the documentation and/or other materials provided
*       with the distribution.
*     * Neither the name of Hobu, Inc. or Flaxen Geo Consulting nor the
*       names of its contributors may be used to endorse or promote
*       products derived from this software without specific prior
*       written permission.
*
* THIS SOFTWARE IS PROVIDED BY THE COPYRIGHT HOLDERS AND CONTRIBUTORS
* "AS IS" AND ANY EXPRESS OR IMPLIED WARRANTIES, INCLUDING, BUT NOT
* LIMITED TO, THE IMPLIED WARRANTIES OF MERCHANTABILITY AND FITNESS
* FOR A PARTICULAR PURPOSE ARE DISCLAIMED. IN NO EVENT SHALL THE
* COPYRIGHT OWNER OR CONTRIBUTORS BE LIABLE FOR ANY DIRECT, INDIRECT,
* INCIDENTAL, SPECIAL, EXEMPLARY, OR CONSEQUENTIAL DAMAGES (INCLUDING,
* BUT NOT LIMITED TO, PROCUREMENT OF SUBSTITUTE GOODS OR SERVICES; LOSS
* OF USE, DATA, OR PROFITS; OR BUSINESS INTERRUPTION) HOWEVER CAUSED
* AND ON ANY THEORY OF LIABILITY, WHETHER IN CONTRACT, STRICT LIABILITY,
* OR TORT (INCLUDING NEGLIGENCE OR OTHERWISE) ARISING IN ANY WAY OUT
* OF THE USE OF THIS SOFTWARE, EVEN IF ADVISED OF THE POSSIBILITY
* OF SUCH DAMAGE.
****************************************************************************/

#include <pdal/pdal_internal.hpp>
#ifdef PDAL_HAVE_PYTHON

#include <pdal/GlobalEnvironment.hpp>
#include <pdal/filters/Programmable.hpp>

#include <pdal/PointBuffer.hpp>

namespace pdal
{
namespace filters
{

Options Programmable::getDefaultOptions()
{
    Options options;
    options.add("script", "");
    options.add("module", "");
    options.add("function", "");
    return options;
}


void Programmable::processOptions(const Options& options)
{
    m_source = options.getValueOrDefault<std::string>("source", "");
    if (m_source.empty())
        m_source = FileUtils::readFileIntoString(
            options.getValueOrThrow<std::string>("filename"));
    m_module = options.getValueOrThrow<std::string>("module");
    m_function = options.getValueOrThrow<std::string>("function");
}


void Programmable::ready(PointContext ctx)
{
    m_script = new plang::Script(m_source, m_module, m_function);
    m_pythonMethod = new plang::BufferedInvocation(*m_script);
    m_pythonMethod->compile();
    GlobalEnvironment::get().getPythonEnvironment().set_stdout(
        log()->getLogStream());
}


void Programmable::filter(PointBuffer& buf)
{
<<<<<<< HEAD
    log()->get(LogLevel::DEBUG5) << "Python script " << *m_script <<
        " processing " << buf.size() << " points." << std::endl;
=======
    log()->get(LogLevel::DEBUG5) << "Python script " << *m_script << " processing " <<
        buf.size() << " points." << std::endl;
>>>>>>> 82dfff78

    m_pythonMethod->resetArguments();
    m_pythonMethod->begin(buf);
    m_pythonMethod->execute();
    m_pythonMethod->end(buf);
}


void Programmable::done(PointContext ctx)
{
    GlobalEnvironment::get().getPythonEnvironment().reset_stdout();
    delete m_pythonMethod;
    delete m_script;
}

} // namespace filters
} // namespace pdal

#endif<|MERGE_RESOLUTION|>--- conflicted
+++ resolved
@@ -78,14 +78,8 @@
 
 void Programmable::filter(PointBuffer& buf)
 {
-<<<<<<< HEAD
     log()->get(LogLevel::DEBUG5) << "Python script " << *m_script <<
         " processing " << buf.size() << " points." << std::endl;
-=======
-    log()->get(LogLevel::DEBUG5) << "Python script " << *m_script << " processing " <<
-        buf.size() << " points." << std::endl;
->>>>>>> 82dfff78
-
     m_pythonMethod->resetArguments();
     m_pythonMethod->begin(buf);
     m_pythonMethod->execute();
