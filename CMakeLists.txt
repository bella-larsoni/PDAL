--- conflicted
+++ resolved
@@ -286,23 +286,8 @@
     add_subdirectory(src/plang)
 endif()
 
-<<<<<<< HEAD
-if (WITH_TESTS)
-    enable_testing()
-    add_subdirectory(vendor/gtest-1.7.0)
-    add_subdirectory(test)
-    # Define "make check" as alias for "make test"
-    ADD_CUSTOM_TARGET(check COMMAND ctest)
-endif()
-
-add_subdirectory(plugins)
-
-if(WITH_APPS)
-  add_subdirectory(apps)
-=======
 if (WITH_APPS)
     add_subdirectory(apps)
->>>>>>> ffbaf3a7
 endif()
 
 #------------------------------------------------------------------------------
