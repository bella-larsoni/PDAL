/******************************************************************************
* Copyright (c) 2014, Pete Gadomski (pete.gadomski@gmail.com)
*
* All rights reserved.
*
* Redistribution and use in source and binary forms, with or without
* modification, are permitted provided that the following
* conditions are met:
*
*     * Redistributions of source code must retain the above copyright
*       notice, this list of conditions and the following disclaimer.
*     * Redistributions in binary form must reproduce the above copyright
*       notice, this list of conditions and the following disclaimer in
*       the documentation and/or other materials provided
*       with the distribution.
*     * Neither the name of Hobu, Inc. or Flaxen Geo Consulting nor the
*       names of its contributors may be used to endorse or promote
*       products derived from this software without specific prior
*       written permission.
*
* THIS SOFTWARE IS PROVIDED BY THE COPYRIGHT HOLDERS AND CONTRIBUTORS
* "AS IS" AND ANY EXPRESS OR IMPLIED WARRANTIES, INCLUDING, BUT NOT
* LIMITED TO, THE IMPLIED WARRANTIES OF MERCHANTABILITY AND FITNESS
* FOR A PARTICULAR PURPOSE ARE DISCLAIMED. IN NO EVENT SHALL THE
* COPYRIGHT OWNER OR CONTRIBUTORS BE LIABLE FOR ANY DIRECT, INDIRECT,
* INCIDENTAL, SPECIAL, EXEMPLARY, OR CONSEQUENTIAL DAMAGES (INCLUDING,
* BUT NOT LIMITED TO, PROCUREMENT OF SUBSTITUTE GOODS OR SERVICES; LOSS
* OF USE, DATA, OR PROFITS; OR BUSINESS INTERRUPTION) HOWEVER CAUSED
* AND ON ANY THEORY OF LIABILITY, WHETHER IN CONTRACT, STRICT LIABILITY,
* OR TORT (INCLUDING NEGLIGENCE OR OTHERWISE) ARISING IN ANY WAY OUT
* OF THE USE OF THIS SOFTWARE, EVEN IF ADVISED OF THE POSSIBILITY
* OF SUCH DAMAGE.
****************************************************************************/

#include "UnitTest.hpp"

#include <pdal/Writer.hpp>
#include <pdal/StageFactory.hpp>

#include "Support.hpp"
#include "Pgtest-Support.hpp"
#include "../io/PgCommon.hpp"

using namespace pdal;

Options getWriterOptions()
{
    Options options;

<<<<<<< HEAD
    options.add(pdal::Option("connection",
        drivers::pgpointcloud::testDbTempConn));
=======
    options.add(pdal::Option("connection", testDbTempConn));
>>>>>>> 6e5c5f4d
    options.add(Option("table", "pdal_test_table"));
    options.add(Option("srid", "4326"));
    options.add(Option("capacity", "10000"));

    return options;
}

struct PgpointcloudWriterTestFixture
{
    PgpointcloudWriterTestFixture()
        : m_masterConnection(
                pdal::pg_connect(
                    pdal::testDbConn))
        , m_testConnection(NULL)
    {
        // Silence those pesky notices
        executeOnMasterDb("SET client_min_messages TO WARNING");

        dropTestDb();

        std::stringstream createDbSql;
        createDbSql << "CREATE DATABASE " <<
            pdal::testDbTempname << " TEMPLATE template0";
        executeOnMasterDb(createDbSql.str());
        m_testConnection = pdal::pg_connect(
                pdal::testDbTempConn);

        executeOnTestDb("CREATE EXTENSION pointcloud");
    }

    void executeOnTestDb(const std::string& sql)
    {
        pdal::pg_execute(m_testConnection, sql);
    }

    ~PgpointcloudWriterTestFixture()
    {
        if (m_testConnection)
        {
            PQfinish(m_testConnection);
        }
        dropTestDb();
        if (m_masterConnection)
        {
            PQfinish(m_masterConnection);
        }
    }

private:

    void executeOnMasterDb(const std::string& sql)
    {
        pdal::pg_execute(m_masterConnection, sql);
    }

    void execute(PGconn* connection, const std::string& sql)
    {
        if (connection)
        {
            pdal::pg_execute(connection, sql);
        }
        else
        {
            throw std::runtime_error("Not connected to database for testing");
        }
    }

    void dropTestDb()
    {
        std::stringstream dropDbSql;
        dropDbSql << "DROP DATABASE IF EXISTS " << pdal::testDbTempname;
        executeOnMasterDb(dropDbSql.str());
    }

    PGconn* m_masterConnection;
    PGconn* m_testConnection;

};

BOOST_FIXTURE_TEST_SUITE(PgpointcloudWriterTest, PgpointcloudWriterTestFixture)


BOOST_AUTO_TEST_CASE(testWrite)
{
    StageFactory f;
    StageFactory::WriterCreator* wc =
        f.getWriterCreator("writers.pgpointcloud");
    if (wc)
    {
        BOOST_CHECK(wc);
        const std::string file(Support::datapath("las/1.2-with-color.las"));

        const pdal::Option opt_filename("filename", file);

        StageFactory::ReaderCreator* rc = f.getReaderCreator("readers.las");
        if (!rc)
            return;
        BOOST_CHECK(rc);

        Stage* reader = rc();
        Options options;
        options.add(opt_filename);
        reader->setOptions(options);
        std::unique_ptr<Writer> writer(wc());
        writer->setOptions(getWriterOptions());
        writer->setInput(reader);

        PointContext ctx;
        writer->prepare(ctx);

        PointBufferSet written = writer->execute(ctx);

        point_count_t count(0);
        for(auto i = written.begin(); i != written.end(); ++i)
            count += (*i)->size();
        BOOST_CHECK_EQUAL(written.size(), 1);
        BOOST_CHECK_EQUAL(count, 1065);
    }
}


BOOST_AUTO_TEST_CASE(testNoPointcloudExtension)
{
    StageFactory f;
    StageFactory::WriterCreator* wc =
        f.getWriterCreator("writers.pgpointcloud");
    if (wc)
    {
        BOOST_CHECK(wc);

        executeOnTestDb("DROP EXTENSION pointcloud");

        const std::string file(Support::datapath("las/1.2-with-color.las"));

        const pdal::Option opt_filename("filename", file);

        StageFactory::ReaderCreator* rc = f.getReaderCreator("readers.las");
        if (!rc)
            return;
        BOOST_CHECK(rc);

        Stage* reader = rc();
        pdal::Options options;
        options.add(opt_filename);
        reader->setOptions(options);
        std::unique_ptr<Writer> writer(wc());
        writer->setOptions(getWriterOptions());
        writer->setInput(reader);

        PointContext ctx;
        writer->prepare(ctx);

        BOOST_CHECK_THROW(writer->execute(ctx), pdal::pdal_error);
    }
}


BOOST_AUTO_TEST_SUITE_END()<|MERGE_RESOLUTION|>--- conflicted
+++ resolved
@@ -47,12 +47,7 @@
 {
     Options options;
 
-<<<<<<< HEAD
-    options.add(pdal::Option("connection",
-        drivers::pgpointcloud::testDbTempConn));
-=======
-    options.add(pdal::Option("connection", testDbTempConn));
->>>>>>> 6e5c5f4d
+    options.add(Option("connection", testDbTempConn));
     options.add(Option("table", "pdal_test_table"));
     options.add(Option("srid", "4326"));
     options.add(Option("capacity", "10000"));
