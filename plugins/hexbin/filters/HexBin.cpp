/******************************************************************************
* Copyright (c) 2013, Andrew Bell (andrew.bell.ia@gmail.com)
*
* All rights reserved.
*
* Redistribution and use in source and binary forms, with or without
* modification, are permitted provided that the following
* conditions are met:
*
*     * Redistributions of source code must retain the above copyright
*       notice, this list of conditions and the following disclaimer.
*     * Redistributions in binary form must reproduce the above copyright
*       notice, this list of conditions and the following disclaimer in
*       the documentation and/or other materials provided
*       with the distribution.
*     * Neither the name of Hobu, Inc. or Flaxen Geo Consulting nor the
*       names of its contributors may be used to endorse or promote
*       products derived from this software without specific prior
*       written permission.
*
* THIS SOFTWARE IS PROVIDED BY THE COPYRIGHT HOLDERS AND CONTRIBUTORS
* "AS IS" AND ANY EXPRESS OR IMPLIED WARRANTIES, INCLUDING, BUT NOT
* LIMITED TO, THE IMPLIED WARRANTIES OF MERCHANTABILITY AND FITNESS
* FOR A PARTICULAR PURPOSE ARE DISCLAIMED. IN NO EVENT SHALL THE
* COPYRIGHT OWNER OR CONTRIBUTORS BE LIABLE FOR ANY DIRECT, INDIRECT,
* INCIDENTAL, SPECIAL, EXEMPLARY, OR CONSEQUENTIAL DAMAGES (INCLUDING,
* BUT NOT LIMITED TO, PROCUREMENT OF SUBSTITUTE GOODS OR SERVICES; LOSS
* OF USE, DATA, OR PROFITS; OR BUSINESS INTERRUPTION) HOWEVER CAUSED
* AND ON ANY THEORY OF LIABILITY, WHETHER IN CONTRACT, STRICT LIABILITY,
* OR TORT (INCLUDING NEGLIGENCE OR OTHERWISE) ARISING IN ANY WAY OUT
* OF THE USE OF THIS SOFTWARE, EVEN IF ADVISED OF THE POSSIBILITY
* OF SUCH DAMAGE.
****************************************************************************/

#include "HexBin.hpp"

#include <hexer/HexIter.hpp>
#include <pdal/Polygon.hpp>
#include <pdal/StageFactory.hpp>
#include <pdal/pdal_macros.hpp>

using namespace hexer;

namespace pdal
{

static PluginInfo const s_info = PluginInfo(
    "filters.hexbin",
    "Tessellate the point's X/Y domain and determine point density and/or point boundary.",
    "http://pdal.io/stages/filters.hexbin.html" );

CREATE_SHARED_PLUGIN(1, 0, HexBin, Filter, s_info)

void HexBin::addArgs(ProgramArgs& args)
{
    args.add("sample_size", "Sample size for auto-edge length calculation",
        m_sampleSize, 5000U);
    args.add("threshold", "Required cell density", m_density, 15);
    args.add("output_tesselation", "Write tesselation to output metadata",
        m_outputTesselation);
    args.add("edge_size", "Synonym for 'edge_length' (deprecated)",
        m_edgeLength);
    args.add("edge_length", "Length of hex edge", m_edgeLength);
    args.add("precision", "Output precision", m_precision, 8U);
    m_cullArg = &args.add("hole_cull_area_tolerance", "Tolerance area to "
        "apply to holes before cull", m_cullArea);
    args.add("smooth", "Smooth boundary output", m_doSmooth, true);
}


void HexBin::ready(PointTableRef table)
{
    m_count = 0;
    if (m_edgeLength == 0.0)  // 0 can always be represented exactly.
    {
        m_grid.reset(new HexGrid(m_density));
        m_grid->setSampleSize(m_sampleSize);
    }
    else
        m_grid.reset(new HexGrid(m_edgeLength * sqrt(3), m_density));
}


void HexBin::filter(PointView& view)
{
    for (PointId idx = 0; idx < view.size(); ++idx)
    {
        double x = view.getFieldAs<double>(pdal::Dimension::Id::X, idx);
        double y = view.getFieldAs<double>(pdal::Dimension::Id::Y, idx);
        m_grid->addPoint(x, y);
    }
    m_count += view.size();
}


void HexBin::done(PointTableRef table)
{
    m_grid->processSample();

    try
    {
        m_grid->findShapes();
        m_grid->findParentPaths();
    }
    catch (hexer::hexer_error& e)
    {
        m_metadata.add("error", e.what(),
            "Hexer threw an error and was unable to compute a boundary");
        m_metadata.add("boundary", "MULTIPOLYGON EMPTY",
            "Empty polygon -- unable to compute boundary");
        return;

    }


    std::ostringstream offsets;
    offsets << "MULTIPOINT (";
    for (int i = 0; i < 6; ++i)
    {
        hexer::Point p = m_grid->offset(i);
        offsets << p.m_x << " " << p.m_y;
        if (i != 5)
            offsets << ", ";
    }
    offsets << ")";

    m_metadata.add("edge_length", m_edgeLength, "The edge length of the "
        "hexagon to use in situations where you do not want to estimate "
        "based on a sample");
    m_metadata.add("estimated_edge", m_grid->height(),
        "Estimated computed edge distance");
    m_metadata.add("threshold", m_grid->denseLimit(),
        "Minimum number of points inside a hexagon to be considered full");
    m_metadata.add("sample_size", m_sampleSize, "Number of samples to use "
        "when estimating hexagon edge size. Specify 0.0 or omit options "
        "for edge_size if you want to compute one.");
    m_metadata.add("hex_offsets", offsets.str(), "Offset of hex corners from "
        "hex centers.");

    std::ostringstream polygon;
    polygon.setf(std::ios_base::fixed, std::ios_base::floatfield);
    polygon.precision(m_precision);
    m_grid->toWKT(polygon);

    if (m_outputTesselation)
    {
        MetadataNode hexes = m_metadata.add("hexagons");
        for (HexIter hi = m_grid->hexBegin(); hi != m_grid->hexEnd(); ++hi)
        {
            HexInfo h = *hi;

            MetadataNode hex = hexes.addList("hexagon");
            hex.add("density", h.density());

            hex.add("gridpos", Utils::toString(h.xgrid()) + " " +
                Utils::toString((h.ygrid())));
            std::ostringstream oss;
            // Using stream limits precision (default 6)
            oss << "POINT (" << h.x() << " " << h.y() << ")";
            hex.add("center", oss.str());
        }
        m_metadata.add("hex_boundary", polygon.str(),
            "Boundary MULTIPOLYGON of domain");
    }


    /***
      We want to make these bumps on edges go away, which means that
      we want to elimnate both B and C.  If we take a line from A -> C,
      we need the tolerance to eliminate B.  After that we're left with
      the triangle ACD and we want to eliminate C.  The perpendicular
      distance from AD to C is the hexagon height / 2, so we set the
      tolerance a little larger than that.  This is larger than the
      perpendicular distance needed to eliminate B in ABC, so should
      serve for both cases.

         B ______  C
          /      \
       A /        \ D

    ***/
    double tolerance = 1.1 * m_grid->height() / 2;

    double cull = m_cullArg->set() ? m_cullArea : (6 * tolerance * tolerance);

    SpatialReference srs(table.anySpatialReference());
    pdal::Polygon p(polygon.str(), srs);
    pdal::Polygon density_p(polygon.str(), srs);

    // If the SRS was geographic, use relevant
    // UTM for area and density computation
    if (srs.isGeographic())
    {
        // Compute a UTM polygon
        BOX3D box = p.bounds();
        int zone = SpatialReference::calculateZone(box.minx, box.miny);

        auto makezone = [] (int zone) -> std::string
        {

            std::ostringstream z;

            // Use WGS84 UTM zones
            z << "EPSG:327" << abs(zone);
            return z.str();
        };

        SpatialReference utm(makezone(zone));
        density_p = p.transform(utm);
    }

    if (m_doSmooth)
        p = p.simplify(tolerance, cull);

    std::string boundary_text = p.wkt(m_precision);

    m_metadata.add("boundary", boundary_text,
        "Approximated MULTIPOLYGON of domain");
    m_metadata.addWithType("boundary_json", p.json(), "json",
        "Approximated MULTIPOLYGON of domain");
    double area = density_p.area();

    double density = (double) m_count/ area ;
<<<<<<< HEAD
    if (std::isinf(density))
    {
        density = -1.0;
        area = -1.0;
    }
    m_metadata.add("density", density, "Number of points per square unit (total area)");
=======
    m_metadata.add("density", density,
        "Number of points per square unit (total area)");
>>>>>>> 5f2779ae
    m_metadata.add("area", area, "Area in square units of tessellated polygon");

    double moving_avg(0.0);
    double avg_count(0.0);

    double hex_area(((3 * SQRT_3)/2.0) * (m_grid->height() * m_grid->height()));
    int n(0);
    point_count_t totalCount(0);
    double totalArea(0.0);
    for (HexIter hi = m_grid->hexBegin(); hi != m_grid->hexEnd(); ++hi)
    {
        HexInfo h = *hi;
        totalCount += h.density();
        totalArea += hex_area;
        ++n;
    }

    double avg_density = totalArea /(double) totalCount;
    m_metadata.add("avg_pt_per_sq_unit", avg_density, "Number of points "
        "per square unit (tessellated area within inclusions)");

    double avg_spacing = std::sqrt(1/density);
    m_metadata.add("avg_pt_spacing", avg_spacing,
        "Avg point spacing (x/y units)");
}

} // namespace pdal<|MERGE_RESOLUTION|>--- conflicted
+++ resolved
@@ -221,17 +221,14 @@
     double area = density_p.area();
 
     double density = (double) m_count/ area ;
-<<<<<<< HEAD
     if (std::isinf(density))
     {
         density = -1.0;
         area = -1.0;
     }
-    m_metadata.add("density", density, "Number of points per square unit (total area)");
-=======
+
     m_metadata.add("density", density,
         "Number of points per square unit (total area)");
->>>>>>> 5f2779ae
     m_metadata.add("area", area, "Area in square units of tessellated polygon");
 
     double moving_avg(0.0);
