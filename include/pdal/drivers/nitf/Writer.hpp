--- conflicted
+++ resolved
@@ -62,11 +62,7 @@
     virtual void done(PointContextRef ctx);
     virtual void write(const PointBuffer&);
 
-<<<<<<< HEAD
-=======
     BOX3D m_bounds;
-    std::string m_filename;
->>>>>>> 63d38916
     std::string m_cLevel;
     std::string m_sType;
     std::string m_oStationId;
